<<<<<<< HEAD
Version 1.2-RC4 (2013-11-20)
=======
Version 1.1.0 (2013-11-29)
--------------------------

- spray-http: added some more helpers around form data and `BodyPart` construction

- spray-io:

  + fixed `Terminated` dead letters from IO layer (#704)
  + fixed `Tcp.SO.reuseAddress` not being applied for outgoing connections (#712)

- spray-routing:

  + fixed problem with `compressResponseIfRequested` allowing unused parameters

- spray-testkit: added `NoAutoHtmlLinkFragments` helper trait


Version 1.1-RC4 (2013-11-20)
>>>>>>> c7019417
----------------------------

- spray-can:

  + fixed occasional DeathPactException in HttpHostConnector (#699)

- spray-io:

  + fixed SslTlsSupport sending out multiple acks in some cases (#689)
  + added verification of correct clientMode of SSLEngines created by `*SSLEngineProvider.fromFunc` (#657)

- spray-routing:

  + made `FutureDirectives` and `authenticate(Future)` parameters call-by-name (#694)
  + applied small change as a workaround for http://youtrack.jetbrains.com/issue/SCL-6214


Version 1.2-RC3 (2013-11-13)
----------------------------

- spray-can:

  + fixed IllegalStateException ("Unexpected slot state: Idle") in host-level API (#652)
  + fixed client-side request-timeout not cancelled after receiving `ChunkedResponseStart` (#670)
  + fixed negative 'openConnections' in StatsSupport (#666)
  + fixed possible excessive memory use when parsing incoming chunked messages (#662)
  + fixed server sometimes sending events to wrong receivers
  + improved "Cannot establish effective request URI" error message

- spray-http:

  + fixed OAuth2 bearer token parser problem (#671)
  + added q-value support to `HttpCharset` and `HttpEncoding`
  + improved content negotiation logic (#677)
  + made auth scheme and "realm" parameter parsing case-insensitive (#668)
  + smaller fixes

- spray-httpx:

  + fixed `TwirlSupport` XML marshalling
  + added `DelegatingToResponseMarshallingContext` and `withEntityMapped`/`withResponseMapped` helpers

- spray-io:

  + fixed IllegalStateExceptions in SslTlsSupport (#667)

- spray-routing:

  + fixed `HttpService::runRoute` not handling `ConnectionClosed` events (#675)
  + fixed `listDirectoryContents` producing incorrect links when under pathPrefix (#684)
  + added parameterless `/` modifier for `PathMatcher`

- spray-util:

  + fixed `SimpleStash` to also stash message senders


Version 1.2-RC2 (2013-10-30)
----------------------------
- spray-can:

  + changed `ClientConnectionSettings::userAgentHeader` from `String` to `Option[`User-Agent`]` (#458)
  + relaxed parser to allow several identical `Content-Type` headers (#463)
  + improved `HttpHostConnector` for better performance with large numbers of connections (#643)

- spray-http:

  + fixed `DateTime` to allow years up to 9999 (#502)
  + fixed exception leaking from `HttpCharset.custom` (#637)
  + remodeled `HttpIp` to `RemoteAddress` (#638)

- spray-httpx:

  + made play dependency optional in OSGi Import-Package statement
  + added `MarshallerM` helper type for abstracting over monadic marshallers

- spray-io:

  + fixed broken inbound bytes buffering in SslTlsSupport (#633)
  + removed too tight assertions, replaced remaining asserts (#631)

- spray-routing:

  + changed `path` directive and `Segments` matcher to never match trailing slashes
  + added `pathEnd`, `pathSingleSlash` and `pathEndOrSingleSlash` directive (#628)
  + added `PathMatcher::repeated` modifier (#636)


Version 1.2-RC1 (2013-10-22)
----------------------------
- Upgraded to Scala 2.10.3, Akka 2.2.3 and latest versions of all dependencies

- spray-caching: added a size method to ``Cache[V]``

- spray-can:

  + "privatized" all classes/objects not meant to be part of public API
  + replaced ``InetSocketAddress`` in ``HostConnectorSetup`` with hostname/port pair (#394)
  + moved ``client.ssl-encryption`` setting from reference.conf into ``Http.Connect`` message (#396)
  + when creating ``HostConnectorSettings`` expect client settings at ``spray.can.client`` (#408)
  + introduced dedicated exceptions for connection failure and request timeout for host-level API
  + made Content-Length a long value (#443)
  + add auto-chunking for responses without content-length (#455)
  + broke out ``ServerSettings`` timeout settings into sub case class (#489)
  + change rendering of default ``User-Agent`` (#462)
  + added support for custom status codes (#564)
  + added explicit registration of chunk handler for incoming message chunks (#473)
  + added client-side redirection following (#132)
  + removed of ``Http.Register::keepOpenOnPeerClosed`` (#401)
  + a ton of other fixes, additions and smaller improvements

- spray-http:

  + added ``startsWith`` and ``dropChars`` method to Uri.Path model
  + added support for ``Accept`` header extensions and media-type parameters (#310)
  + fixed raw queries performing %-decoding and not being rendered as raw (#330)
  + made only standard charsets available as constants (#340)
  + added model for CORS headers
  + allowed empty ``Host`` headers
  + fixed ``Location`` header parsing to accept relative URIs (#484)
  + introduced ``HttpData`` model replacing the byte array in ``HttpBody`` and ``MessageChunk`` (#365)
  + added ``CONNECT`` method and support for custom HTTP methods (#428)
  + added ``StatusCode::allowsEntity`` member
  + made multipart form-data more flexible but have it adhere to the RFC more strictly
  + introduced a distinction between "?key=" and "?key" in queries (#460)
  + added effectivePort method on ``Uri``
  + many other fixes, additions and smaller improvements

- spray-httpx:

  + flexibilized ``RequestBuilding`` and ``ResponseTransformation`` by generalizing the ``~>`` operator
  + added ``mapHeaders``, ``removeHeader`` and ``removeHeaders`` to RequestBuilding
  + moved ``unmarshal`` and ``unmarshalUnsafe`` to ``Unmarshaller`` object
  + changed default StringMarshaller to prefer ``UTF-8`` encoding over ``ISO-8859-1`` (#498)
  + added default marshallers for ``ByteString`` and ``HttpData``
  + changed default charset for ``application/x-www-form-urlencoded`` to ``UTF-8`` (#526)
  + added support for custom ``Content-Disposition`` headers
  + added support for non-strict ``FormDataUnmarshaller``
  + added ``FromMessageUnmarshaller``, ``FromRequestUnmarshaller`` and ``FromResponseUnmarshaller``
  + extended ``MarshallingContext`` with support for specifying additional HTTP headers
  + introduced `ToResponseMarshaller` and supporting infrastructure
  + added ``Unmarshaller.oneOf`` to create negotiating ``Unmarshaller`` (#581)
  + added support for play-json (un)marshalling
  + many other fixes, additions and smaller improvements

- spray-io:

  + upgraded to latest upstream Akka IO additions and fixes
  + significantly improved ``SslTlsSupport`` (#544)
  + smaller fixes, additions and improvements

- spray-routing:

  + added ``headerValueByName(Symbol)`` and ``optionalHeaderValueByName(Symbol)`` overload
  + added ``rejection`` parameter to ``Directive::hrequire`` and ``Directive::require``
  + added ``separateOnSlashes`` helper for PathMatchers (#334)
  + moved ``UserPassAuthenticator.cached`` to ``CachedUserPassAuthenticator.apply`` (#352)
  + redefined ``PathMatchers.Empty`` as ``PathMatchers.Neutral`` with explicit type annotation (#339)
  + renamed ``PathMatcher.(flat)map`` => ``h(flat)map``, introduced ``map/flatMap`` (#274)
  + added ``detach`` directive which executes its inner route in a future, removed ``detachTo`` (#240)
  + added ``scheme`` directives
  + added ``PathMatchers.Segments`` which will match all remaining segments as ``List[String]``
  + added some higher-level compression/decompression directives
  + added ``autoChunkFileBytes`` directive
  + fixed ``getFromDirectory`` and ``getFromResourceDirectory`` not working properly for URIs with encoded chars
  + added ``requestInstance`` and ``requestUri`` directives (#525)
  + removed layer of ``*Aux`` classes by type aliases for simplicity
  + removed ``CompletionMagnet`` in favor of new ``ToResponseMarshaller``
  + removed superfluous ``RequestContext::complete`` overloads
  + added ``PathMatcher::?`` modifier, removed ``Slash_!``
  + many other fixes, additions and smaller improvements

- spray-servlet:

  + added support for providing the ``javax.servlet.http.HttpServletRequest`` in a special header
  + added ``illegal-header-warnings`` setting in analogy to spray-can (#553)
  + added ``spray.servlet.uri-parsing-mode`` setting (#574)
  + smaller fixes, additions and improvements


Version 1.2-M8 (2013-06-10)
---------------------------
- Upgraded to Scala 2.10.2, Akka 2.2.0-RC1 and latest versions of all dependencies
- general: added automatic source formatting via sbt-scalariform
- spray-caching: folded `Cache.fromFuture` into Cache.apply
- spray-can:

  + migrated from old spray-io onto new akka-io
  + completely rewrote client-side APIs for improved architecture and usability
  + completely rewrote HTTP parser for cleanliness and much better performance
  + rewrote HTTP renderer for cleanliness and performance
  + many fixes, additions and smaller improvements

- spray-client:

  + removed HttpConduit (now part of spray-can client-side APIs)
  + moved HttpDialog from spray-can into spray-client
  + adapted to new spray-can client layer

- spray-http:

  + major refactoring for cleanliness and performance
  + established serializability for all model classes
  + added custom RFC3986-compliant URI model incl. fast parser
  + many fixes, additions and smaller improvements

- spray-httpx:

  + added marshaller for `Try[T]`
  + added Json4s native and Json4S jackson support
  + many fixes, additions and smaller improvements

- spray-io:

  + migrated large majority of logic to new Akka I/O layer
  + updated remaining logic

- spray-routing:

  + added several new directives (most notably: FutureDirectives, AnyParamDirectives)
  + many fixes, additions and smaller improvements

- spray-servlet:

  + fixed NPE during exception handling using `e.getMessage`
  + enabled dynamic timeout setting via SetRequestTimeout and SetTimeoutTimeout commands
  + smaller improvements

- spray-util: many small fixes and improvements


Version 1.1-M7 (2012-12-19)
---------------------------
- Upgraded to Scala 2.10.0-RC5, Akka 2.1.0-RC6
- spray-can:

  + fixed broken overridability of SprayCanHttpServerApp.system member
  + fixed request rendering to not suppress custom Date headers
  + fixed rendering of 'Content-Length: 0' request headers
  + added option for tagging log messages with custom prefixes, closed #153
  + added DefaultHttpClient extension, closed #166
  + added explicit naming for connection actors

- spray-http:

  + fixed non-public access to the HttpRequest URI and queryParams members through the 'copy' method
  + added HttpMessagePart extractor
  + improved Date header parser to allow UTC as well as GMT time zone label
  + improved language-tag parser to also accept tags according to BCP 47, closed #168

- spray-httpx: changed JSON rendering to always be UTF-8 encoded
- spray-io:

  + changed IOExtension.ioBridge to IOExtension.ioBridge()
  + added option for tagging log messages with custom prefixes, closed #153
  + added proper supervisor strategy for connection actors: stop (and close connection) on all exceptions
  + improved enabling/disabling of encryption on the connection (SslTlsSupport)
  + flexibilized connection tag provision
  + changed IOClient.Connected events to be sent with connection actor as sender

- spray-routing:

  + fixed rejection duplication in certain cases
  + changed default marshalling encoding to UTF-8
  + added SimpleRoutingApp trait
  + added `complete(Future[StatusCode])` overload
  + added `optionalHeaderValuePF` directive
  + simplified and homogenized ExceptionHandler and RejectionHandler to both return Routes

- testkit: turned response MatchError into proper error message, closed #165
- util:

  + introduced SprayActorLogging trait
  + improved LoggingContext with configurability regarding logger name generation
  + improved PimpedFuture.delay to accept implicit ActorRefFactory instead of ActorSystem

- examples:

  + added simple-routing-app example
  + renamed simple-on-jetty and simple-on-spray-can examples to on-jetty / on-spray-can resp.

- smaller fixes and improvements


Version 1.1-M6 (2012-11-30)
---------------------------
- Upgraded to Scala 2.10.0-RC3, Akka 2.1.0-RC3, parboiled 1.1.4, shapeless 1.2.3 and spray-json 1.2.3
- Added 'is-local-ActorRef' assertions across modules (where applicable)
- spray-can:

  + removed superfluous ssl-encryption config setting from HttpClient
  + increase default HttpServer pipelining-limit from 1 to 8
  + introduced SprayCanHttpServerApp convenience trait, updated examples
  + smaller performance improvements

- spray-http:

  + added support for 'Bearer' scheme in Authorization header (OAuth 2.0), closes #155
  + renamed 'OtherHttpCredentials' to 'GenericHttpCredentials'
  + improved MediaType model, added more default MediaTypes, closed #157
  + improved warmup
  + improved parser for 'X-Forwarded-For' header to also accept "unknown" elements
  + added DateTime.fromIsoDateTimeString

- spray-httpx: made the (Un)marshaller[NodeSeq] also accept 'application/xml'
- spray-io:

  + turned IOBridge into Actor, added optional parallelism
  + general refactoring for cleanliness and clarity
  + improved flexibility of connection actor creation
  + smaller performance improvements

- spray-routing:

  + added Directive.recover and .recoverPF modifiers
  + introduced HeaderDirectives trait, reworked and improved header extraction directives
  + changed evaluation of 'complete' directive arguments to call-by-name
  + fixed incomplete exception handling in Directive.unwrapFuture
  + renamed getFromFileName directive to getFromFile
  + introduced default, simple HttpServiceActor implementation
  + smaller refactoring in PathMatcher API

- spray-servlet: fixed missing application of root-path setting
- spray-testkit: flexibilized ActorSystem provision for RouteTest, closed #162
- spray-util: changed log level of loggers installed via 'installEventStreamLoggerFor' from DEBUG to WARNING
- smaller fixes and improvements


Version 1.1-M5 (2012-11-09)
---------------------------
- Upgraded to Scala 2.10.0-RC2 and Akka 2.1.0-RC2
- spray-can:

  + fixed NPE in RequestChunkAggregation
  + removed stray logging statement from RequestChunkAggregation
  + fixed incorrect rendering of chunked responses to HEAD requests

- spray-http: fixed incorrect test for response encoding acceptance
- spray-httpx: removed dangerous StatusCodeMarshaller
- spray-io:

  + improved logging of errors in the SslTlsSupport pipeline stage
  + reworked connection closing, added ConfirmedClose reason, fixed #147

- spray-routing:

  + added option for disabling automatic file-chunking
  + removed HttpService.routingSettings method, provision of RoutingSettings now fully implicit
  + renamed Directive.map and .flatMap to .hmap/.hflatMap, re-added .map and .flatMap pimps for single-value directives
  + improved HttpService 'runRoute' wrapper to also work in "sub-route" actors
  + removed 'filter' directive, converted all applications to 'extract(...).flatMap'
  + added 'pathTest' directive
  + improve rendering of directory listings
  + changed default redirection type to '302 Moved Permanently'
  + improved host directive
  + added 'dynamicIf' directives
  + improved and flexibilized DebuggingDirectives
  + add 'complete' overload taking a single StatusCode parameter

- spray-can & spray-servlet: increased default idle and request timeouts to 120s and 30s respectively
- spray-testkit: improved provision of custom RouteTestTimeout
- spray-util: added 'installDebuggingEventStreamLoggers' convenience helper
- smaller fixes and improvements


Version 1.1-M4 (2012-10-19)
---------------------------
- Upgraded to Scala 2.10.0-RC1 and Akka 2.1.0-RC1


Version 1.0-M4 (2012-10-19)
---------------------------
- Upgraded to parboiled 1.1.3 and spray-json 1.2.2
- routing: further flexibilized directive combination with StandardRoutes
- routing: (re)added 'complete' overload taking a Future[HttpResponse], closes #143
- routing: added new directives:

  + unmatchedPath
  + listDirectoryContents
  + getFromBrowseableDirectory / getFromBrowseableDirectories

- smaller fixes and improvements


Version 1.0-M3 (2012-10-12)
---------------------------
Largest refactoring in the history of the project.
Lots of breaking changes. Most importantly:

- Completely new documentation at http://spray.io
- Renamed group id from "cc.spray" to "io.spray"
- Renamed packages from "cc.spray..." to simply "spray..."
- Completely refactored suite module structure (from 4 to 10+1 modules)
- Improved naming of many identifiers across the board
- Completely new architecture underneath routing DSL
- Completely new Marshalling and Unmarshalling infrastructure
- ...


Version 1.0-M2 (2012-05-16)
---------------------------
- spray-io

  + Added SslTlsSupport pipeline stage
  + Fixed SetTimeout messages not working
  + Fixed closing of already closed connections improperly handled
  + Fixed bug in wiring of certain pipeline stages
  + Dropped 'confirm-sends' config setting, added 'ack:Boolean' field to IoWorker.Send
  + Renamed 'SendCompleted' event to 'AckSend'
  + Made IoWorkerThread daemonic
  + Improved pipeline architecture for reduced call stack depth

- spray-can

  + Added SSL/TLS support to HttpServer and HttpClient
  + Added 'ack-sends' setting to client and server config
  + Added 'transparent-head-requests' server config setting
  + Added HttpClient.SetRequestTimeout message
  + Fixed HttpServer not handling 'Expect: 100-continue' headers
  + Fixed HttpClient not properly handling HEAD requests to resources containing a message body
  + Fixed #99 (getFromFile(Name) sometimes throws IllegalStateException when streaming file content)
  + Fixed SetTimeout messages not working
  + Enabled validity verification on HttpRequests and HttpResponses
  + Extended HttpDialog to also accept ActorContexts as dispatcher container

- spray-base

  + http: fixed custom mediatypes not being matched
  + http: fixed ArrayIndexOutOfBoundsException during header parsing of unregistered CustomMediaTypes
  + http: fixed IPv6 Host header parsing failure
  + Fixed #108 (FormDataUnmarshaller should be more resilient)
  + Fixed incorrect error message in HttpContentExtractor
  + Fixed several memory leaks in streamMarshaller

- spray-server

  + Fixed actorSystem dependency in DebuggingDirectives incorrectly named
  + Make ErrorHandling#responseForException public

- spray-client

  + Improve 'unmarshal' pipeline step to accept all 2xx responses instead of only 200

- general

  + Added basic, but still incomplete, sphinx-based documentation system for new spray website
  + Upgraded to Akka 2.0.1
  + Extended simple-http-server and simple-http-client examples with optional SSL/TLS support
  + Fixed EOL related test failures on Windows
  + Lots of smaller fixes and improvements


Version 1.0-M1 (2012-04-05)
---------------------------
- Moved spray-can sources into spray codebase
- Added spray-io component (and spray-util for common code)
- Upgraded all components and examples to Akka 2.0


Version 0.9.0 (2012-03-07)
--------------------------
- Fixed another problem in the request retry logic (spray-client)
- Fixed incorrect response status code for authentication failures with invalid credentials
- Fixed "LruCache implementations also caching exceptions"
- Readded time-to-live based expiration to ExpiringLruCache
- Closed #87 (wrap non-200 responses in special exception)
- Closed #88 (added PathElement PathMatcher)


Version 0.9.0-RC4 (2012-02-27)
------------------------------
- Fixed spray-client retries not always honoring Pipelined dispatch strategy
- Added missing location pointer to entity of generated redirection responses
- Added directives: reject, cookie, optionalCookie, setCookie, deleteCookie,
  headerValue, headerValuePF, clientIP, provide and transformRejections
- Made FilterResult and SprayRoute1 monadic
- Added another overload to the 'authenticate' directive
- Added 'toOption' pimp to Strings (in utils)


Version 0.9.0-RC3 (2012-02-22)
------------------------------
- Fixed #78 (spray-client: unexpected closing of connection not properly handled)


Version 0.9.0-RC2 (2012-02-17)
------------------------------
- Upgrade to Akka 1.3.1
- Fixed getFromResource directive to not serve "content" of resources ending with slash
- Made cacheResults directive honor 'Cache-Control: max-age' header
- Added default Marshaller for Option[T] (#81)
- Added TwirlSupport trait
- Improved DebuggingDirectives trait, added logRequestResponse directive
- Improved relaxed header parsing to also accept custom HttpCharsets


Version 0.9.0-RC1 (2012-02-03)
------------------------------
- Upgrades:

  + Scala 2.9.1
  + Akka 1.3
  + spray-json 1.1.0
  + spray-can 0.9.2
  + SBT 0.11.2

- Changed dependency on akka-actor from scope 'compile' to scope 'provided'
- Added support for chunked responses, including chunk compression and automatic file chunking
- Added new directives: completeWith, redirect, autoChunk, dynamic, transformUnchunkedResponse, transformChunkedResponse
- Added default Marshallers for Eithers, HttpResults, HttpExceptions, Streams, Futures and Array[Byte]
- Added support for JSON (de)serialization via lift-json
- Added support for template rendering via Scalate
- Added support for LDAP authentication
- Added support for asynchronous and cached authentication
- Added option for relaxed header parsing (issue #68)
- Added DebuggingDirectives trait
- Simplified custom rendering of Rejections to HttpResponses
- Improved LruCache implementation to use com.googlecode.concurrentlinkedhashmap
- Fixed #72 (Different HttpConduits sometimes and erroneously share connections)
- Fixed #59 (Factor out Rejection Conversion)
- Fixed #67 ('cacheResults' directive should honor 'Cache-Control: no-cache' request header)
- Fixed most occurrences of implicit ambiguities with SprayJsonSupport
- Fixed several bugs in header parsing and rendering
- Extended spray-example-spray-can to show off new streaming features
- Lots of other fixes, additions and improvements


Version 0.8.0 (2011-11-16)
--------------------------
- Upgrades:

  + Scala 2.9.1
  + Akka 1.2
  + spray-json 1.0.1
  + SBT 0.11.1 (many thx to Steffen for contributing the original buildfile)

- Support for 'application/x-www-form-urlencoded' as well as 'multipart/form-data' form content (many thx to Julien for contributing a lot of the implementation)
- Support for 'multipart/mixed' content (un)marshalling
- Support for spray-can as the first non-servlet-container web server
- Completely rewritten spray-client, now based on the new spray-can HttpClient
- Completely rewritten servlet connector layer for improved performance and stability
- Three new example projects:

  + spray-client-example
  + spray-example-simple
  + spray-example-spray-can

- Unified SimpleParsers and Unmarshallers into a joint 'Deserializer' hierarchy
- Removed 'optionalContent' directive (use 'content(as[Option[T]])' instead)
- Renamed 'spray-http' module to 'spray-base'
- Renamed cc.spray.marshalling to cc.spray.typeconversion
- Renamed SprayJsonMarshalling to SprayJsonSupport
- Moved encoding/decoding to for cc.spray.encoding
- Simplified case class extraction, now 'as(T)' rather than 'as(instanceOf(T))'
- Simplified SprayTest infrastructure making the 'DontDetach' trait obsolete
- Lots of other fixes, additions and improvements


Version 0.7.0 (2011-07-27)
--------------------------
A great number of changes and improvements, most importantly:

- removed dependency on Akka Mist
- upgraded to Scala 2.9.0-1 and Akka 1.1.3
- split into spray-server, spray-client and spray-http
- added support for

  + gzip/deflate encodings
  + authentication/authorization (incl. HTTP Basic Auth)
  + proper server-side caching
  + even better path and parameter matching
  + case class extractions
  + spray-json (un)marshalling
  + Tomcat 6

- closed 27 tickets


Version 0.5.0 (2011-03-31)
--------------------------
first public release<|MERGE_RESOLUTION|>--- conflicted
+++ resolved
@@ -1,7 +1,4 @@
-<<<<<<< HEAD
-Version 1.2-RC4 (2013-11-20)
-=======
-Version 1.1.0 (2013-11-29)
+Version 1.2.0 (2013-11-29)
 --------------------------
 
 - spray-http: added some more helpers around form data and `BodyPart` construction
@@ -18,8 +15,7 @@
 - spray-testkit: added `NoAutoHtmlLinkFragments` helper trait
 
 
-Version 1.1-RC4 (2013-11-20)
->>>>>>> c7019417
+Version 1.2-RC4 (2013-11-20)
 ----------------------------
 
 - spray-can:
