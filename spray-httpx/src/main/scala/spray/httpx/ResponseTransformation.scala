/*
 * Copyright © 2011-2013 the spray project <http://spray.io>
 *
 * Licensed under the Apache License, Version 2.0 (the "License");
 * you may not use this file except in compliance with the License.
 * You may obtain a copy of the License at
 *
 * http://www.apache.org/licenses/LICENSE-2.0
 *
 * Unless required by applicable law or agreed to in writing, software
 * distributed under the License is distributed on an "AS IS" BASIS,
 * WITHOUT WARRANTIES OR CONDITIONS OF ANY KIND, either express or implied.
 * See the License for the specific language governing permissions and
 * limitations under the License.
 */

package spray.httpx

import akka.event.{ Logging, LoggingAdapter }
import spray.httpx.unmarshalling._
import spray.httpx.encoding.Decoder
import spray.http._

trait ResponseTransformation extends TransformerPipelineSupport {
  type ResponseTransformer = HttpResponse ⇒ HttpResponse

  def decode(decoder: Decoder): ResponseTransformer =
    response ⇒ if (response.encoding == decoder.encoding) decoder.decode(response) else response

  def unmarshal[T: Unmarshaller]: HttpResponse ⇒ T =
    response ⇒
      if (response.status.isSuccess)
        response.entity.as[T] match {
          case Right(value) ⇒ value
          case Left(error)  ⇒ throw new PipelineException(error.toString)
        }
      else throw new UnsuccessfulResponseException(response)

  def logResponse(log: LoggingAdapter, level: Logging.LogLevel = Logging.DebugLevel) = logValue[HttpResponse](log, level)

  def logResponse(logFun: HttpResponse ⇒ Unit) = logValue[HttpResponse](logFun)
}

object ResponseTransformation extends ResponseTransformation

class PipelineException(message: String, cause: Throwable = null) extends RuntimeException(message, cause)
<<<<<<< HEAD

class UnsuccessfulResponseException(val response: HttpResponse) extends RuntimeException("Status: " + response.status + "\n" +
  "Body: " + { if (response.entity.buffer.length < 1024) response.entity.asString else response.entity.buffer.length + " bytes" })
=======
class UnsuccessfulResponseException(val response: HttpResponse) extends RuntimeException(s"Status: ${response.status}\n" +
  s"Body: ${if (response.entity.data.length < 1024) response.entity.asString else response.entity.data.length + " bytes"}")
>>>>>>> ac77fee6
<|MERGE_RESOLUTION|>--- conflicted
+++ resolved
@@ -44,11 +44,6 @@
 object ResponseTransformation extends ResponseTransformation
 
 class PipelineException(message: String, cause: Throwable = null) extends RuntimeException(message, cause)
-<<<<<<< HEAD
 
 class UnsuccessfulResponseException(val response: HttpResponse) extends RuntimeException("Status: " + response.status + "\n" +
-  "Body: " + { if (response.entity.buffer.length < 1024) response.entity.asString else response.entity.buffer.length + " bytes" })
-=======
-class UnsuccessfulResponseException(val response: HttpResponse) extends RuntimeException(s"Status: ${response.status}\n" +
-  s"Body: ${if (response.entity.data.length < 1024) response.entity.asString else response.entity.data.length + " bytes"}")
->>>>>>> ac77fee6
+  "Body: " + { if (response.entity.data.length < 1024) response.entity.asString else response.entity.data.length + " bytes" })