--- conflicted
+++ resolved
@@ -31,14 +31,10 @@
     def apply(): HttpRequest = apply("/")
     def apply(uri: String): HttpRequest = apply[String](uri, None)
     def apply[T: Marshaller](uri: String, content: T): HttpRequest = apply(uri, Some(content))
-<<<<<<< HEAD
-    def apply[T: Marshaller](uri: String, content: Option[T]): HttpRequest = {
-=======
     def apply[T: Marshaller](uri: String, content: Option[T]): HttpRequest = apply(Uri(uri), content)
     def apply(uri: Uri): HttpRequest = apply[String](uri, None)
     def apply[T: Marshaller](uri: Uri, content: T): HttpRequest = apply(uri, Some(content))
     def apply[T: Marshaller](uri: Uri, content: Option[T]): HttpRequest = {
->>>>>>> af24d2fa
       HttpRequest(method, uri,
         entity = content match {
           case None ⇒ EmptyEntity
@@ -50,14 +46,6 @@
     }
   }
 
-<<<<<<< HEAD
-  object Get extends RequestBuilder { def method = GET }
-  object Post extends RequestBuilder { def method = POST }
-  object Put extends RequestBuilder { def method = PUT }
-  object Patch extends RequestBuilder { def method = PATCH }
-  object Delete extends RequestBuilder { def method = DELETE }
-
-=======
   val Get = new RequestBuilder(GET)
   val Post = new RequestBuilder(POST)
   val Put = new RequestBuilder(PUT)
@@ -65,7 +53,6 @@
   val Delete = new RequestBuilder(DELETE)
   val Options = new RequestBuilder(OPTIONS)
   val Head = new RequestBuilder(HEAD)
->>>>>>> af24d2fa
   def encode(encoder: Encoder): RequestTransformer = encoder.encode(_)
 
   def addHeader(header: HttpHeader): RequestTransformer = _.mapHeaders(header :: _)
