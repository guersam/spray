--- conflicted
+++ resolved
@@ -93,34 +93,7 @@
   def badProtocol = throw new ParsingException(HTTPVersionNotSupported)
 
   // http://tools.ietf.org/html/draft-ietf-httpbis-p1-messaging-22#section-3.3
-<<<<<<< HEAD
   def parseEntity(headers: List[HttpHeader], input: ByteString, bodyStart: Int, clh: Option[`Content-Length`],
-                  cth: Option[`Content-Type`], teh: Option[`Transfer-Encoding`],
-                  closeAfterResponseCompletion: Boolean): Result[HttpRequestPart] =
-    teh match {
-      case Some(te) if te.encodings.size == 1 && te.hasChunked ⇒
-        if (clh.isEmpty) {
-          parse = parseChunk(closeAfterResponseCompletion)
-          Result.Ok(ChunkedRequestStart(message(headers, EmptyEntity)), drop(input, bodyStart), closeAfterResponseCompletion)
-        } else fail("A chunked request must not contain a Content-Length header.")
-
-      case Some(te) ⇒ fail(NotImplemented, te + " is not supported by this server")
-
-      case None ⇒
-        val contentLength = clh match {
-          case Some(`Content-Length`(len)) ⇒ len
-          case None                        ⇒ 0
-        }
-        if (contentLength == 0) {
-          parse = this
-          Result.Ok(message(headers, EmptyEntity), drop(input, bodyStart), closeAfterResponseCompletion)
-        } else if (contentLength <= settings.maxContentLength)
-          parseFixedLengthBody(headers, input, bodyStart, contentLength, cth, closeAfterResponseCompletion)
-        else fail(RequestEntityTooLarge, "Request Content-Length " + contentLength + " exceeds the configured limit of " +
-          settings.maxContentLength)
-    }
-=======
-  def parseEntity(headers: List[HttpHeader], input: CompactByteString, bodyStart: Int, clh: Option[`Content-Length`],
                   cth: Option[`Content-Type`], teh: Option[`Transfer-Encoding`], hostHeaderPresent: Boolean,
                   closeAfterResponseCompletion: Boolean): Result[HttpRequestPart] =
     if (hostHeaderPresent || protocol == HttpProtocols.`HTTP/1.0`) {
@@ -131,7 +104,7 @@
             Result.Ok(ChunkedRequestStart(message(headers, EmptyEntity)), drop(input, bodyStart), closeAfterResponseCompletion)
           } else fail("A chunked request must not contain a Content-Length header.")
 
-        case Some(te) ⇒ fail(NotImplemented, s"$te is not supported by this server")
+        case Some(te) ⇒ fail(NotImplemented, te.toString + " is not supported by this server")
 
         case None ⇒
           val contentLength = clh match {
@@ -143,11 +116,10 @@
             Result.Ok(message(headers, EmptyEntity), drop(input, bodyStart), closeAfterResponseCompletion)
           } else if (contentLength <= settings.maxContentLength)
             parseFixedLengthBody(headers, input, bodyStart, contentLength, cth, closeAfterResponseCompletion)
-          else fail(RequestEntityTooLarge, s"Request Content-Length $contentLength exceeds the configured limit of " +
+          else fail(RequestEntityTooLarge, "Request Content-Length " + contentLength + "exceeds the configured limit of " +
             settings.maxContentLength)
       }
     } else fail("Request is missing required `Host` header")
->>>>>>> 7222a6fb
 
   def message(headers: List[HttpHeader], entity: HttpEntity) =
     HttpRequest(method, uri, headers, entity, protocol)
