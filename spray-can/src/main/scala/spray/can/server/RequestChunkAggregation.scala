/*
 * Copyright © 2011-2013 the spray project <http://spray.io>
 *
 * Licensed under the Apache License, Version 2.0 (the "License");
 * you may not use this file except in compliance with the License.
 * You may obtain a copy of the License at
 *
 * http://www.apache.org/licenses/LICENSE-2.0
 *
 * Unless required by applicable law or agreed to in writing, software
 * distributed under the License is distributed on an "AS IS" BASIS,
 * WITHOUT WARRANTIES OR CONDITIONS OF ANY KIND, either express or implied.
 * See the License for the specific language governing permissions and
 * limitations under the License.
 */

package spray.can.server

import spray.can.rendering.ResponsePartRenderingContext
import spray.can.server.RequestParsing.HttpMessageStartEvent
import spray.io._
import spray.http._
import spray.can.Http

object RequestChunkAggregation {

  def apply(limit: Int): PipelineStage =
    new PipelineStage {
      def apply(context: PipelineContext, commandPL: CPL, eventPL: EPL): Pipelines =
        new Pipelines with DynamicEventPipeline {
          val commandPipeline = commandPL

          val initialEventPipeline: EPL = {
            case ev @ HttpMessageStartEvent(ChunkedRequestStart(request), _) ⇒
              eventPipeline.become(aggregating(ev, request, HttpData.newBuilder += request.entity.data))

            case ev ⇒ eventPL(ev)
          }

<<<<<<< HEAD
          def aggregating(mse: HttpMessageStartEvent, request: HttpRequest,
                          bb: ByteStringBuilder = ByteString.newBuilder): EPL = {
            case Http.MessageEvent(MessageChunk(body, _)) ⇒
              if (bb.result.length + body.length <= limit) bb.++=(body)
=======
          def aggregating(mse: HttpMessageStartEvent, request: HttpRequest, builder: HttpData.Builder): EPL = {
            case Http.MessageEvent(MessageChunk(data, _)) ⇒
              if (builder.byteCount + data.length <= limit)
                builder += data
>>>>>>> ac77fee6
              else closeWithError()

            case Http.MessageEvent(_: ChunkedMessageEnd) ⇒
              val contentType = request.header[HttpHeaders.`Content-Type`] match {
                case Some(x) ⇒ x.contentType
                case None    ⇒ ContentTypes.`application/octet-stream`
              }
              val aggregatedRequest = request.copy(entity = HttpEntity(contentType, builder.result()))
              eventPL(mse.copy(messagePart = aggregatedRequest))
              eventPipeline.become(initialEventPipeline)

            case ev ⇒ eventPL(ev)
          }

          def closeWithError(): Unit = {
            val msg = "Aggregated request entity greater than configured limit of " + limit + " bytes"
            context.log.error(msg + ", closing connection")
            commandPL(ResponsePartRenderingContext(HttpResponse(StatusCodes.RequestEntityTooLarge, msg)))
            commandPL(Http.Close)
            eventPipeline.become(eventPL) // disable this stage
          }
        }
    }
}<|MERGE_RESOLUTION|>--- conflicted
+++ resolved
@@ -37,17 +37,10 @@
             case ev ⇒ eventPL(ev)
           }
 
-<<<<<<< HEAD
-          def aggregating(mse: HttpMessageStartEvent, request: HttpRequest,
-                          bb: ByteStringBuilder = ByteString.newBuilder): EPL = {
-            case Http.MessageEvent(MessageChunk(body, _)) ⇒
-              if (bb.result.length + body.length <= limit) bb.++=(body)
-=======
           def aggregating(mse: HttpMessageStartEvent, request: HttpRequest, builder: HttpData.Builder): EPL = {
             case Http.MessageEvent(MessageChunk(data, _)) ⇒
               if (builder.byteCount + data.length <= limit)
                 builder += data
->>>>>>> ac77fee6
               else closeWithError()
 
             case Http.MessageEvent(_: ChunkedMessageEnd) ⇒
