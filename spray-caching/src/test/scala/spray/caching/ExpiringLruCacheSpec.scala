--- conflicted
+++ resolved
@@ -18,26 +18,17 @@
 
 import java.util.Random
 import java.util.concurrent.{ TimeUnit, CountDownLatch }
-import akka.actor.ActorSystem
-<<<<<<< HEAD
-import akka.dispatch.Future
-import akka.util.duration._
 import org.specs2.mutable.Specification
 import org.specs2.matcher.Matcher
+import org.specs2.time.NoTimeConversions
+import akka.actor.ActorSystem
+import akka.dispatch.{ Promise, Future }
+import akka.util.Duration
+import akka.util.duration._
 import spray.util._
-import akka.util.Duration
-=======
-import scala.concurrent.{ Promise, Future }
-import scala.concurrent.duration._
-import org.specs2.mutable.Specification
-import org.specs2.matcher.Matcher
-import spray.util._
-import org.specs2.time.NoTimeConversions
->>>>>>> b7277734
 
 class ExpiringLruCacheSpec extends Specification with NoTimeConversions {
   implicit val system = ActorSystem()
-  import system.dispatcher
 
   "An LruCache" should {
     "be initially empty" in {
@@ -73,7 +64,7 @@
     "properly limit capacity" in {
       val cache = lruCache[String](maxCapacity = 3)
       cache(1)("A").await === "A"
-      cache(2)(Future.successful("B")).await === "B"
+      cache(2)(Promise.successful("B")).await === "B"
       cache(3)("C").await === "C"
       cache.store.toString === "{2=B, 1=A, 3=C}"
       cache(4)("D")
