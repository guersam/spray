--- conflicted
+++ resolved
@@ -48,13 +48,8 @@
       n.substring(n.indexOf('$') + 1, n.length - 1).replace("$minus", "-")
     }
     val lowercaseName = name.toLowerCase
-<<<<<<< HEAD
-    private[this] val nameBytes = asciiBytes(name)
+    private[this] val nameBytes = name.getAsciiBytes
     def render[R <: Rendering](r: R): R = r ~~ nameBytes ~~ ':' ~~ ' '
-=======
-    private[this] val nameBytes = name.getAsciiBytes
-    def render[R <: Rendering](r: R): r.type = r ~~ nameBytes ~~ ':' ~~ ' '
->>>>>>> ac77fee6
   }
 
   sealed abstract class ModeledHeader extends HttpHeader with Serializable {
@@ -222,13 +217,8 @@
   }
 
   object `Content-Length` extends ModeledCompanion
-<<<<<<< HEAD
-  case class `Content-Length`(length: Int)(implicit ev: ProtectedHeaderCreation.Enabled) extends ModeledHeader {
+  case class `Content-Length`(length: Long)(implicit ev: ProtectedHeaderCreation.Enabled) extends ModeledHeader {
     def renderValue[R <: Rendering](r: R): R = r ~~ length
-=======
-  case class `Content-Length`(length: Long)(implicit ev: ProtectedHeaderCreation.Enabled) extends ModeledHeader {
-    def renderValue[R <: Rendering](r: R): r.type = r ~~ length
->>>>>>> ac77fee6
     protected def companion = `Content-Length`
   }
 
@@ -312,7 +302,7 @@
 
   object `Raw-Request-URI` extends ModeledCompanion
   case class `Raw-Request-URI`(uri: String) extends ModeledHeader {
-    def renderValue[R <: Rendering](r: R): r.type = r ~~ uri
+    def renderValue[R <: Rendering](r: R): R = r ~~ uri
     protected def companion = `Raw-Request-URI`
   }
 
@@ -395,9 +385,9 @@
    */
   object `SSL-Session-Info` extends ModeledCompanion
   case class `SSL-Session-Info`(info: SSLSessionInfo) extends ModeledHeader {
-    def renderValue[R <: Rendering](r: R): r.type = r ~~ "peer = " ~~ info.peerPrincipal.map { _.toString }.getOrElse("none")
+    def renderValue[R <: Rendering](r: R): R = r ~~ "peer = " ~~ info.peerPrincipal.map { _.toString }.getOrElse("none")
     protected def companion = `SSL-Session-Info`
-    override def toString = s"$name($info)"
+    override def toString = name + '(' + info + ')'
   }
 
   case class RawHeader(name: String, value: String) extends HttpHeader {
