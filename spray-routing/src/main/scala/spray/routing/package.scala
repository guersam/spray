--- conflicted
+++ resolved
@@ -16,11 +16,7 @@
 
 package spray
 
-<<<<<<< HEAD
-import shapeless.{ HNil, HList }
-=======
 import shapeless._
->>>>>>> af24d2fa
 
 package object routing {
 
