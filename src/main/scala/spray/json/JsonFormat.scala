--- conflicted
+++ resolved
@@ -61,19 +61,14 @@
 object JsonFormat
   extends BasicFormats
   with    CollectionFormats
-<<<<<<< HEAD
   with    StandardFormats
-  with    OptionFormats
-=======
-  with    StandardFormats {
-  def get[T](implicit format: JsonFormat[T]): JsonFormat[T] = format
+  with    OptionFormats {
 
   def wrapAs[T, U: JsonFormat](f1: T => U, f2: U => T): JsonFormat[T] = new JsonFormat[T] {
     def write(obj: T): JsValue = f1(obj).toJson
     def read(json: JsValue): Validated[T] = json.toValidated[U].map(f2)
   }
 }
->>>>>>> 6131feef
 
 /**
  * A special JsonReader capable of reading a legal JSON root object, i.e. either a JSON array or a JSON object.
@@ -107,7 +102,7 @@
   def extraField[U: JsonWriter](fieldName: String, f: T => U): JsonObjectFormat[T] =
     new JsonObjectFormat[T] {
       def writeObject(obj: T): JsObject =
-        outer.writeObject(obj) + (fieldName -> f(obj).toJson)
+        outer.writeObject(obj) ~ (fieldName -> f(obj).toJson)
       def readObject(json: JsObject): Validated[T] = outer.readObject(json)
     }
 }