--- conflicted
+++ resolved
@@ -30,13 +30,10 @@
     case "infinite" ⇒ Int.MaxValue
     case x          ⇒ underlying.getInt(path)
   }
-<<<<<<< HEAD
-=======
 
   def getIntBytes(path: String): Int = {
     val value: Long = underlying getBytes path
     if (value <= Int.MaxValue) value.toInt
-    else sys.error(s"Config setting $path must not be larger than ${Int.MaxValue}")
+    else sys.error("Config setting " + path + " must not be larger than " + Int.MaxValue)
   }
->>>>>>> 7222a6fb
 }