name := "spray-json"

version := "1.2.2"

organization := "io.spray"

organizationHomepage := Some(new URL("http://spray.io"))

description := "A Scala library for easy and idiomatic JSON (de)serialization"

homepage := Some(new URL("https://github.com/spray/spray-json"))

startYear := Some(2011)

licenses := Seq("Apache 2" -> new URL("http://www.apache.org/licenses/LICENSE-2.0.txt"))

<<<<<<< HEAD
scalaVersion := "2.9.2"

scalacOptions := Seq("-deprecation", "-encoding", "utf8", "-Xexperimental")

libraryDependencies ++= Seq(
  "org.parboiled" % "parboiled-scala" % "1.0.2" % "compile",
  "org.specs2" %% "specs2" % "1.9" % "test"
=======
scalaVersion := "2.10.0-RC1"

scalacOptions <<= scalaVersion map {
  case x if x startsWith "2.9" =>
    Seq("-unchecked", "-deprecation", "-encoding", "utf8")
  case x if x startsWith "2.10" =>
    Seq("-feature", "-language:implicitConversions", "-unchecked", "-deprecation", "-encoding", "utf8")
}

resolvers += "sonatype releases" at "https://oss.sonatype.org/content/repositories/releases/"

libraryDependencies ++= Seq(
  "org.parboiled" %% "parboiled-scala" % "1.1.3" % "compile",
  "org.specs2" %% "specs2" % "1.12.2" % "test"
>>>>>>> d63a3273
)

scaladocOptions <<= (name, version).map { (n, v) => Seq("-doc-title", n + " " + v) }


///////////////
// publishing
///////////////

crossScalaVersions := Seq("2.9.2", "2.10.0-RC1")

scalaBinaryVersion <<= scalaVersion(sV => if (CrossVersion.isStable(sV)) CrossVersion.binaryScalaVersion(sV) else sV)

publishMavenStyle := true

publishTo <<= version { version =>
  Some {
    "spray repo" at {
      // public uri is repo.spray.io, we use an SSH tunnel to the nexus here
      "http://localhost:42424/content/repositories/" + {
        if (version.trim.endsWith("SNAPSHOT")) "snapshots/" else"releases/"
      }
    }
  }
}


///////////////
// ls-sbt
///////////////


seq(lsSettings:_*)

(LsKeys.tags in LsKeys.lsync) := Seq("json")

(LsKeys.docsUrl in LsKeys.lsync) := Some(new URL("http://spray.github.com/spray/api/spray-json/"))

(externalResolvers in LsKeys.lsync) := Seq("spray repo" at "http://repo.spray.io")<|MERGE_RESOLUTION|>--- conflicted
+++ resolved
@@ -14,20 +14,11 @@
 
 licenses := Seq("Apache 2" -> new URL("http://www.apache.org/licenses/LICENSE-2.0.txt"))
 
-<<<<<<< HEAD
 scalaVersion := "2.9.2"
-
-scalacOptions := Seq("-deprecation", "-encoding", "utf8", "-Xexperimental")
-
-libraryDependencies ++= Seq(
-  "org.parboiled" % "parboiled-scala" % "1.0.2" % "compile",
-  "org.specs2" %% "specs2" % "1.9" % "test"
-=======
-scalaVersion := "2.10.0-RC1"
 
 scalacOptions <<= scalaVersion map {
   case x if x startsWith "2.9" =>
-    Seq("-unchecked", "-deprecation", "-encoding", "utf8")
+    Seq("-unchecked", "-deprecation", "-encoding", "utf8", "-Xexperimental")
   case x if x startsWith "2.10" =>
     Seq("-feature", "-language:implicitConversions", "-unchecked", "-deprecation", "-encoding", "utf8")
 }
@@ -37,7 +28,6 @@
 libraryDependencies ++= Seq(
   "org.parboiled" %% "parboiled-scala" % "1.1.3" % "compile",
   "org.specs2" %% "specs2" % "1.12.2" % "test"
->>>>>>> d63a3273
 )
 
 scaladocOptions <<= (name, version).map { (n, v) => Seq("-doc-title", n + " " + v) }
